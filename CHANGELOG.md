# Changelog
All notable changes to this project will be documented in this file.

The format is based on [Keep a Changelog](http://keepachangelog.com/en/1.0.0/)
and this project adheres to [Semantic Versioning](http://semver.org/spec/v2.0.0.html).

## [Unreleased]
### Added
- Delete a newly-created fork on Ctrl-C interrupt.
<<<<<<< HEAD
- Allow specifying just the token on the command line. If you run `github-spellcheck -t TOKEN`, the token will be saved and the program will exit.
- Print a newline at the end of the `.env` file.
=======
- When accepting or rejecting corrections, display the number of remaining instances of the current misspelling.
>>>>>>> 2fbfadd5

## [5.0.0] 2018-05-23
### Changed
- Remove Nodegit dependency.
- Default to the given repo's default branch as the branch to base changes off of, instead of always using `master`.

## [4.1.0] - 2018-05-23
### Added
- Documentation spellchecking in CI via [Spellchecker CLI](https://github.com/tbroadley/spellchecker-cli).

### Changed
- Always fork the given repo, since the GitHub API will return the existing fork if one has already been created.
- Use Git commands instead of Nodegit.

### Fixed
- Use a synchronous spellchecking method instead of an asynchronous one, to avoid spurious spelling mistakes returned by the asynchronous one.

## [4.0.0] - 2017-12-23
### Added
- A progress bar for the automated spellchecking step.
- Spellchecking for links to anchors within the document (like [this link](#unreleased)).
- Ignore words in PascalCase, camelCase, and snake_case.
- Ignore words that contain a period if the last section of the word when split on periods isn't in the dictionary.
- Ignore words containing a pound symbol (`#`). This will ignore words like `Component#render`.

### Changed
- The text that is displayed when there is no suggestion for a mistake.
- When a file has no changes, print `No changes` instead of printing the entire file twice.

### Removed
- The `i` (ignore) command. You can still permanently whitelist a word with `w` or ignore it once with `n`.

## [3.0.3] - 2017-12-22
### Fixed
- Create a local branch corresponding to the original repo's base branch if such a branch doesn't already exist. This fixes an issue where, if the specified base branch wasn't the parent repository's default branch, the tool would fail.

## [3.0.2] - 2017-12-21
### Fixed
- Stop decoding HTML entities because doing so throws off the indices of spelling mistakes.

## [3.0.1] - 2017-12-21
### Added
- Descriptions of correction commands to README.md.

## [3.0.0] - 2017-12-20
### Added
- Now ignores code between `<code>` HTML tags.
- Now ignores GitHub usernames, e.g. `@tbroadley`.
- Now ignores Markdown image and URL references.

### Changed
- Decode HTML entities before spellchecking.
- Do an in-order traversal of the target repo's directory structure, instead of a level-order traversal (a.k.a. breadth-first search).

## [2.0.1] - 2017-12-19
### Changed
- Demo GIF in README.md. Bumped version so that NPM would update its link to the GIF.

## [2.0.0] - 2017-12-19
### Added
- All HTML tags, attributes, and entities to the blacklist.
- Now ignores link and image references as well as URLs.
- Now ignores Github emoji names :star: :+1:
- The repository URL can now be any URL that refers to something within the repository, e.g. `/blob/master/README.md` or `/pulls`.
- A count of misspellings left to correct.

### Changed
- Merge the latest from the source repository's base branch before checking for spelling mistakes.
- Store local clones and whitelist in `~/.github-spellcheck`.
- Search for contribution guidelines according to [GitHub's instructions](https://help.github.com/articles/setting-guidelines-for-repository-contributors/).
- If the target repository has a `PULL_REQUEST_TEMPLATE` file, open a PR creation page in the browser instead of automatically creating a PR.
- Generated commits now have messages that are pluralized according to the number of changes made and that comply with [Conventional Commits 1.0.0-beta.1](https://conventionalcommits.org/spec/v1.0.0-beta.1.html).
- The spelling mistake editing prompt now only accepts the exact single-letter command (e.g. `y` but not `yes`).
- The names of the columns in the spelling mistake editing prompt's help message.
- Colours for highlighting and deleting changed words.
- Diffs with spacing changes are highlighted correctly. For example, if "worldrecord" is replaced with "world record", the space inside "world record" will be highlighted as added, instead of the space after it.
- Create a pull request against the parent repository instead of the source. This only changes the tool's behaviour when the target repo is itself a fork. The PR will now be made against the target repo, rather than against the target repo's parent/grandparent/...

### Removed
- Local clone deletion when a new fork is deleted.
- Pushing the merged base branch to the fork.

## [1.1.4] - 2017-12-16
### Fixed
- Create PR against specified base branch instead of always creating it against `master`.

## [1.1.3] - 2017-12-16
### Changed
- Move bugfixes under Fixed headers in this document.

### Fixed
- Now checks if the temporary directory actually contains a Git repository before trying to interact with it.
- Handle case where a word is replaced with itself.

## [1.1.2] - 2017-12-16
### Added
- A test for `getMisspellings`.
- Exponential backoff while trying to clone the repository.

### Removed
- One-second gap between forking and cloning the fork.

## [1.1.1] - 2017-12-15
### Added
- Demo GIF in README.md.
- One-second gap between forking and cloning the fork.

### Changed
- Names of tests for `getMisspellings` and `formatPrompt`.

## [1.1.0] - 2017-12-15
### Added
- Quiet mode.

## [1.0.6] - 2017-12-14
### Fixed
- Typo in README.md.

## [1.0.5] - 2017-12-14
### Added
- Tests for the `formatPrompt` method.

### Changed
- Refactored code to remove `continue` statements.
- Moved call to `formatDiffs` into `addByUserSelection`.

## [1.0.4] - 2017-12-14
### Added
- MIT License.

## [1.0.3] - 2017-12-14
### Added
- Automatic deploys to the NPM registry from Travis.

## [1.0.2] - 2017-12-14
### Fixed
- Fixed a bug where the temporary directory into which the repository would be cloned was being created relative to the current working directory.

## [1.0.1] - 2017-12-14
### Added
- NPM status badge in README.

### Changed
- Location of status badges in README.

## 1.0.0 - 2017-12-14
### Added
- The core Github Spellcheck functionality. Hurray!

[Unreleased]: https://github.com/tbroadley/github-spellcheck-cli/compare/v5.0.0...HEAD
[5.0.0]: https://github.com/tbroadley/github-spellcheck-cli/compare/v4.1.0...v5.0.0
[4.1.0]: https://github.com/tbroadley/github-spellcheck-cli/compare/v4.0.0...v4.1.0
[4.0.0]: https://github.com/tbroadley/github-spellcheck-cli/compare/v3.0.3...v4.0.0
[3.0.3]: https://github.com/tbroadley/github-spellcheck-cli/compare/v3.0.2...v3.0.3
[3.0.2]: https://github.com/tbroadley/github-spellcheck-cli/compare/v3.0.1...v3.0.2
[3.0.1]: https://github.com/tbroadley/github-spellcheck-cli/compare/v3.0.0...v3.0.1
[3.0.0]: https://github.com/tbroadley/github-spellcheck-cli/compare/v2.0.1...v3.0.0
[2.0.1]: https://github.com/tbroadley/github-spellcheck-cli/compare/v2.0.0...v2.0.1
[2.0.0]: https://github.com/tbroadley/github-spellcheck-cli/compare/v1.1.4...v2.0.0
[1.1.4]: https://github.com/tbroadley/github-spellcheck-cli/compare/v1.1.3...v1.1.4
[1.1.3]: https://github.com/tbroadley/github-spellcheck-cli/compare/v1.1.2...v1.1.3
[1.1.2]: https://github.com/tbroadley/github-spellcheck-cli/compare/v1.1.1...v1.1.2
[1.1.1]: https://github.com/tbroadley/github-spellcheck-cli/compare/v1.1.0...v1.1.1
[1.1.0]: https://github.com/tbroadley/github-spellcheck-cli/compare/v1.0.6...v1.1.0
[1.0.6]: https://github.com/tbroadley/github-spellcheck-cli/compare/v1.0.5...v1.0.6
[1.0.5]: https://github.com/tbroadley/github-spellcheck-cli/compare/v1.0.4...v1.0.5
[1.0.4]: https://github.com/tbroadley/github-spellcheck-cli/compare/v1.0.3...v1.0.4
[1.0.3]: https://github.com/tbroadley/github-spellcheck-cli/compare/v1.0.2...v1.0.3
[1.0.2]: https://github.com/tbroadley/github-spellcheck-cli/compare/v1.0.1...v1.0.2
[1.0.1]: https://github.com/tbroadley/github-spellcheck-cli/compare/v1.0.0...v1.0.1<|MERGE_RESOLUTION|>--- conflicted
+++ resolved
@@ -7,12 +7,9 @@
 ## [Unreleased]
 ### Added
 - Delete a newly-created fork on Ctrl-C interrupt.
-<<<<<<< HEAD
 - Allow specifying just the token on the command line. If you run `github-spellcheck -t TOKEN`, the token will be saved and the program will exit.
 - Print a newline at the end of the `.env` file.
-=======
 - When accepting or rejecting corrections, display the number of remaining instances of the current misspelling.
->>>>>>> 2fbfadd5
 
 ## [5.0.0] 2018-05-23
 ### Changed
